"""
modules.py - This file stores the rathering boring network blocks.
"""

import torch
import torch.nn as nn
import torch.nn.functional as F
from torchvision import models

from model import mod_resnet
from model import cbam


class ResBlock(nn.Module):
    def __init__(self, indim, outdim=None):
        super(ResBlock, self).__init__()
        if outdim == None:
            outdim = indim
        if indim == outdim:
            self.downsample = None
        else:
            self.downsample = nn.Conv2d(indim, outdim, kernel_size=3, padding=1)
 
        self.conv1 = nn.Conv2d(indim, outdim, kernel_size=3, padding=1)
        self.conv2 = nn.Conv2d(outdim, outdim, kernel_size=3, padding=1)
 
    def forward(self, x):
        r = self.conv1(F.relu(x))
        r = self.conv2(F.relu(r))
        
        if self.downsample is not None:
            x = self.downsample(x)

        return x + r


class FeatureFusionBlock(nn.Module):
    def __init__(self, indim, outdim):
        super().__init__()

        self.block1 = ResBlock(indim, outdim)
        self.attention = cbam.CBAM(outdim)
        self.block2 = ResBlock(outdim, outdim)

    def forward(self, x, f16):
        x = torch.cat([x, f16], 1)
        x = self.block1(x)
        r = self.attention(x)
        x = self.block2(x + r)

        return x


# Single object version, used only in static image pretraining
# This will be loaded and modified into the multiple objects version later (in stage 1/2/3)
# See model.py (load_network) for the modification procedure
class ValueEncoderSO(nn.Module):
    def __init__(self):
        super().__init__()

        resnet = mod_resnet.resnet18(pretrained=True, extra_chan=1)
        self.conv1 = resnet.conv1
        self.bn1 = resnet.bn1
        self.relu = resnet.relu  # 1/2, 64
        self.maxpool = resnet.maxpool

        self.layer1 = resnet.layer1 # 1/4, 64
        self.layer2 = resnet.layer2 # 1/8, 128
        self.layer3 = resnet.layer3 # 1/16, 256

        self.fuser = FeatureFusionBlock(1024 + 256, 512)

    def forward(self, image, key_f16, mask):
        # key_f16 is the feature from the key encoder
        #: during pre-trainging, image: 8*3*384*384, mask: 8*1*384*384,
        #: so cat([image, mask], 1) leads to 8*4*384*384
        f = torch.cat([image, mask], 1)

        x = self.conv1(f)
        x = self.bn1(x)
        x = self.relu(x)   # 1/2, 64
        x = self.maxpool(x)  # 1/4, 64
        x = self.layer1(x)   # 1/4, 64
        x = self.layer2(x) # 1/8, 128
        x = self.layer3(x) # 1/16, 256

        x = self.fuser(x, key_f16)

        return x


# Multiple objects version, used in other times
class ValueEncoder(nn.Module):
    def __init__(self):
        super().__init__()

        resnet = mod_resnet.resnet18(pretrained=True, extra_chan=2)
        self.conv1 = resnet.conv1
        self.bn1 = resnet.bn1
        self.relu = resnet.relu  # 1/2, 64
        self.maxpool = resnet.maxpool

        self.layer1 = resnet.layer1 # 1/4, 64
        self.layer2 = resnet.layer2 # 1/8, 128
        self.layer3 = resnet.layer3 # 1/16, 256

        self.fuser = FeatureFusionBlock(1024 + 256, 512)

    def forward(self, image, key_f16, mask, other_masks):
        # key_f16 is the feature from the key encoder

        f = torch.cat([image, mask, other_masks], 1)

        x = self.conv1(f)
        x = self.bn1(x)
        x = self.relu(x)   # 1/2, 64
        x = self.maxpool(x)  # 1/4, 64
        x = self.layer1(x)   # 1/4, 64
        x = self.layer2(x) # 1/8, 128
        x = self.layer3(x) # 1/16, 256

        x = self.fuser(x, key_f16)

        return x
 

#: the structure of value and key encoder are quite similar to each other
class KeyEncoder(nn.Module):
    def __init__(self):
        super().__init__()
        resnet = models.resnet50(pretrained=True)
        self.conv1 = resnet.conv1
        self.bn1 = resnet.bn1
        self.relu = resnet.relu  # 1/2, 64
        self.maxpool = resnet.maxpool

        self.res2 = resnet.layer1 # 1/4, 256
        self.layer2 = resnet.layer2 # 1/8, 512
        self.layer3 = resnet.layer3 # 1/16, 1024

    def forward(self, f):
        x = self.conv1(f) 
        x = self.bn1(x)
        x = self.relu(x)   # 1/2, 64
        x = self.maxpool(x)  # 1/4, 64
        f4 = self.res2(x)   # 1/4, 256
        f8 = self.layer2(f4) # 1/8, 512
        f16 = self.layer3(f8) # 1/16, 1024

        return f16, f8, f4


#: 'Upsample' means it scales *up* the spatial dimention
class UpsampleBlock(nn.Module):
    def __init__(self, skip_c, up_c, out_c, scale_factor=2):
        super().__init__()
        self.skip_conv = nn.Conv2d(skip_c, up_c, kernel_size=3, padding=1)
        self.out_conv = ResBlock(up_c, out_c)
        self.scale_factor = scale_factor

    def forward(self, skip_f, up_f):
        x = self.skip_conv(skip_f)
        x = x + F.interpolate(up_f, scale_factor=self.scale_factor, mode='bilinear', align_corners=False)
        x = self.out_conv(x)
        return x


class KeyProjection(nn.Module):
    def __init__(self, indim, keydim):
        super().__init__()
        self.key_proj = nn.Conv2d(indim, keydim, kernel_size=3, padding=1)

        nn.init.orthogonal_(self.key_proj.weight.data)
        nn.init.zeros_(self.key_proj.bias.data)
    
    def forward(self, x):
        return self.key_proj(x)


<<<<<<< HEAD
#: add an ASPP module and apply it to the readout value of memory reader
class ASPP(nn.Module):
    def __init__(self, in_channel=1024, depth=1024):
        super(ASPP, self).__init__()
        self.atrous_block2 = nn.Conv2d(in_channel, depth, 3, 1, padding=2, dilation=2)
        self.atrous_block4 = nn.Conv2d(in_channel, depth, 3, 1, padding=4, dilation=4)
        self.atrous_block8 = nn.Conv2d(in_channel, depth, 3, 1, padding=8, dilation=8)
        self.conv_1x1_output = nn.Conv2d(depth * 3, depth, 1, 1)

    def forward(self, x):
        atrous_block2 = self.atrous_block2(x)
        atrous_block4 = self.atrous_block4(x)
        atrous_block8 = self.atrous_block8(x)
        net = self.conv_1x1_output(torch.cat([atrous_block2, atrous_block4, atrous_block8], dim=1))
        return net
=======
#: add refinement module, take feature map before soft aggrefation as input
#: we only deal with multiple objects for now
class RefinementModule(nn.Module):
    def __init__(self):
        super().__init__()
        self.conv1 = nn.Conv2d(1, 64, kernel_size=3, padding=1, stride=2)
        self.conv2 = nn.Conv2d(64, 128, kernel_size=3, padding=1, stride=2)
        self.conv3 = nn.Conv2d(128, 256, kernel_size=3, padding=1, stride=2)
        self.compress = ResBlock(256, 128)
        self.up_1 = UpsampleBlock(128, 128, 64)
        self.up_2 = UpsampleBlock(64, 64, 64)
        self.pred = nn.Conv2d(64, 1, kernel_size=(3,3), padding=(1,1), stride=1)

    def forward(self, logits):
        #: logits should be 4,2,384,384(MO), but we just pass one mask one time(4,1,384,384)
        logits = self.conv1(logits)
        f2 = F.relu(logits) #:4,64,192,192
        logits = self.conv2(f2)
        f4 = F.relu(logits) #:4,128,96,96
        logits = self.conv3(f4)
        f8 = F.relu(logits) #:4,256,48,48

        x = self.compress(f8) #:4,128,48,48
        x = self.up_1(f4, x) #:4,64,96,96
        x = self.up_2(f2, x) #:4,64,192,192

        x = self.pred(F.relu(x)) #:4,1,192,192
        x = F.interpolate(x, scale_factor=2, mode='bilinear', align_corners=False) #:4,1,384,384

        return x
>>>>>>> 2c758aff
<|MERGE_RESOLUTION|>--- conflicted
+++ resolved
@@ -177,7 +177,6 @@
         return self.key_proj(x)
 
 
-<<<<<<< HEAD
 #: add an ASPP module and apply it to the readout value of memory reader
 class ASPP(nn.Module):
     def __init__(self, in_channel=1024, depth=1024):
@@ -193,7 +192,8 @@
         atrous_block8 = self.atrous_block8(x)
         net = self.conv_1x1_output(torch.cat([atrous_block2, atrous_block4, atrous_block8], dim=1))
         return net
-=======
+
+
 #: add refinement module, take feature map before soft aggrefation as input
 #: we only deal with multiple objects for now
 class RefinementModule(nn.Module):
@@ -224,4 +224,3 @@
         x = F.interpolate(x, scale_factor=2, mode='bilinear', align_corners=False) #:4,1,384,384
 
         return x
->>>>>>> 2c758aff

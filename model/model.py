--- conflicted
+++ resolved
@@ -83,11 +83,7 @@
                 # Segment frame 1 with frame 0
                 prev_logits, prev_mask = self.STCN('segment', 
                         k16[:,:,1], kf16_thin[:,1], kf8[:,1], kf4[:,1], 
-<<<<<<< HEAD
-                        k16[:,:,0:1], ref_v) #: prev_logits: 8,2,384,384    prev_mask:8,1,384,384
-=======
-                        k16[:,:,0:1], ref_v, Ms[:,0])
->>>>>>> 5d22ec50
+                        k16[:,:,0:1], ref_v, Ms[:,0]) #: prev_logits: 8,2,384,384    prev_mask:8,1,384,384
 
                 #: previous value is relative to the third frame, i.e. it is the second 
                 #: frame's encoded value
@@ -100,11 +96,7 @@
                 # Segment frame 2 with frame 0 and 1
                 this_logits, this_mask = self.STCN('segment', 
                         k16[:,:,2], kf16_thin[:,2], kf8[:,2], kf4[:,2], 
-<<<<<<< HEAD
-                        k16[:,:,0:2], values) #: this_logits: 8,2,384,384    this_mask:8,1,384,384
-=======
-                        k16[:,:,0:2], values, prev_mask)
->>>>>>> 5d22ec50
+                        k16[:,:,0:2], values, prev_mask) #: this_logits: 8,2,384,384    this_mask:8,1,384,384
 
                 out['mask_1'] = prev_mask #: 8,1,384,384
                 out['mask_2'] = this_mask #: 8,1,384,384
@@ -126,11 +118,7 @@
                 # Segment frame 1 with frame 0
                 prev_logits, prev_mask = self.STCN('segment', 
                         k16[:,:,1], kf16_thin[:,1], kf8[:,1], kf4[:,1], 
-<<<<<<< HEAD
-                        k16[:,:,0:1], ref_v, selector) #: prev_logits: 4,3,384,384    prev_mask: 4,2,384,384
-=======
-                        k16[:,:,0:1], ref_v, Ms[:,0], sec_Ms[:,0], selector)
->>>>>>> 5d22ec50
+                        k16[:,:,0:1], ref_v, Ms[:,0], sec_Ms[:,0], selector) #: prev_logits: 4,3,384,384    prev_mask: 4,2,384,384
                 
                 prev_v1 = self.STCN('encode_value', Fs[:,1], kf16[:,1], prev_mask[:,0:1], prev_mask[:,1:2]) #: 4,512,1,24,24
                 prev_v2 = self.STCN('encode_value', Fs[:,1], kf16[:,1], prev_mask[:,1:2], prev_mask[:,0:1]) #: 4,512,1,24,24
@@ -142,11 +130,7 @@
                 # Segment frame 2 with frame 0 and 1
                 this_logits, this_mask = self.STCN('segment', 
                         k16[:,:,2], kf16_thin[:,2], kf8[:,2], kf4[:,2], 
-<<<<<<< HEAD
-                        k16[:,:,0:2], values, selector) #: this_logits: 4,3,384,384    this_mask: 4,2,384,384
-=======
-                        k16[:,:,0:2], values, prev_mask[:,0:1], prev_mask[:,1:2], selector)
->>>>>>> 5d22ec50
+                        k16[:,:,0:2], values, prev_mask[:,0:1], prev_mask[:,1:2], selector) #: this_logits: 4,3,384,384    this_mask: 4,2,384,384
 
                 out['mask_1'] = prev_mask[:,0:1] #: 4,1,384,384
                 out['mask_2'] = this_mask[:,0:1] #: 4,1,384,384

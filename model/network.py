"""
network.py - The core of the neural network
Defines the structure and memory operations
Modifed from STM: https://github.com/seoungwugoh/STM

The trailing number of a variable usually denote the stride
e.g. f16 -> encoded features with stride 16
"""

import math

import torch
import torch.nn as nn
import torch.nn.functional as F

from model.modules import *


#: add an ASPP module and place it at the beginning of decoder
class ASPP(nn.Module):
    def __init__(self, in_channel=1024, depth=1024):
        super(ASPP, self).__init__()
        self.atrous_block2 = nn.Conv2d(in_channel, depth, 3, 1, padding=2, dilation=2)
        self.atrous_block4 = nn.Conv2d(in_channel, depth, 3, 1, padding=4, dilation=4)
        self.atrous_block8 = nn.Conv2d(in_channel, depth, 3, 1, padding=8, dilation=8)
        self.conv_1x1_output = nn.Conv2d(depth * 3, depth, 1, 1)

    def forward(self, x):
        atrous_block2 = self.atrous_block2(x)
        atrous_block4 = self.atrous_block4(x)
        atrous_block8 = self.atrous_block8(x)
        net = self.conv_1x1_output(torch.cat([atrous_block2, atrous_block4, atrous_block8], dim=1))
        return net


class Decoder(nn.Module):
    def __init__(self):
        super().__init__()
        self.compress = ResBlock(1024, 512)
        self.up_16_8 = UpsampleBlock(512, 512, 256) # 1/16 -> 1/8
        self.up_8_4 = UpsampleBlock(256, 256, 256) # 1/8 -> 1/4

        self.pred = nn.Conv2d(256, 1, kernel_size=(3,3), padding=(1,1), stride=1)

    def forward(self, f16, f8, f4):
        #: f16:4,1024,24,24    f8: 4,512,48,48    f4: 4,256,96,96
        #: notice the use of f8 and f4 at decoding stages, this is the 'skip connection' 
        #: between encoded feature map and the output of the previous stage
        x = self.compress(f16) #: 4,512,24,24
        x = self.up_16_8(f8, x) #: 4,256,48,48
        x = self.up_8_4(f4, x) #: 4,256,96,96

        x = self.pred(F.relu(x)) #: 4,1,96,96
        
        x = F.interpolate(x, scale_factor=4, mode='bilinear', align_corners=False) #: 4,1,384,384
        return x


class MemoryReader(nn.Module):
    def __init__(self):
        super().__init__()
 
    def get_affinity(self, mk, qk):
        B, CK, T, H, W = mk.shape
        mk = mk.flatten(start_dim=2)
        qk = qk.flatten(start_dim=2)

        # See supplementary material
        a_sq = mk.pow(2).sum(1).unsqueeze(2)
        ab = mk.transpose(1, 2) @ qk

        affinity = (2*ab-a_sq) / math.sqrt(CK)   # B, THW, HW
        
        # softmax operation; aligned the evaluation style
        maxes = torch.max(affinity, dim=1, keepdim=True)[0]
        x_exp = torch.exp(affinity - maxes)
        x_exp_sum = torch.sum(x_exp, dim=1, keepdim=True)
        affinity = x_exp / x_exp_sum 

        return affinity

    def readout(self, affinity, mv, qv):
        B, CV, T, H, W = mv.shape

        mo = mv.view(B, CV, T*H*W) 
        mem = torch.bmm(mo, affinity) # Weighted-sum B, CV, HW
        mem = mem.view(B, CV, H, W)

        mem_out = torch.cat([mem, qv], dim=1)

        return mem_out


class STCN(nn.Module):
    def __init__(self, single_object):
        super().__init__()
        self.single_object = single_object

        self.key_encoder = KeyEncoder()
        if single_object:
            self.value_encoder = ValueEncoderSO() 
        else:
            self.value_encoder = ValueEncoder() 

        # Projection from f16 feature space to key space
        self.key_proj = KeyProjection(1024, keydim=64)

        # Compress f16 a bit to use in decoding later on
        self.key_comp = nn.Conv2d(1024, 512, kernel_size=3, padding=1)

        self.memory = MemoryReader()
        self.aspp = ASPP(1024, 1024)
        self.decoder = Decoder()

    def aggregate(self, prob):
        new_prob = torch.cat([
            torch.prod(1-prob, dim=1, keepdim=True),
            prob
        ], 1).clamp(1e-7, 1-1e-7)
        logits = torch.log((new_prob /(1-new_prob)))
        return logits

    def encode_key(self, frame): 
        # input: b*t*c*h*w    frame: 4,3,3,384,384
        b, t = frame.shape[:2] #: b:4, t:3

        #: flatten the data to 2-dimension and encode the key
        f16, f8, f4 = self.key_encoder(frame.flatten(start_dim=0, end_dim=1))
        #: f16: 12,1024,24,24    f8: 12,512,48,48    f4: 12,256,96,96
        k16 = self.key_proj(f16) #: k16: 12,64,24,24
        f16_thin = self.key_comp(f16) #: f16_thin: 12,512,24,24

        # B*C*T*H*W  
        #: after flatten, reconstruct the tensor, 'contiguous' makes sure 
        #: that semantic and physical memory are consistent
        k16 = k16.view(b, t, *k16.shape[-3:]).transpose(1, 2).contiguous() #: k16: 4,64,3,24,24

        # B*T*C*H*W
        f16_thin = f16_thin.view(b, t, *f16_thin.shape[-3:]) #: f16_thin: 4,3,512,24,24
        f16 = f16.view(b, t, *f16.shape[-3:]) #: 4,3,1024,24,24
        f8 = f8.view(b, t, *f8.shape[-3:]) #: 4,3,512,48,48
        f4 = f4.view(b, t, *f4.shape[-3:]) #: 4,3,256,96,96

        return k16, f16_thin, f16, f8, f4

    def encode_value(self, frame, kf16, mask, other_mask=None): 
        # Extract memory key/value for a frame
        #: frame: 4,3,384,384    kf16: 4,1024,24,24    mask: 4,1,384,384(other_mask)
        if self.single_object:
            f16 = self.value_encoder(frame, kf16, mask)
        else:
            f16 = self.value_encoder(frame, kf16, mask, other_mask) #: 4,512,24,24
        return f16.unsqueeze(2) # B*512*T*H*W #: 4,512,1,24,24

    def segment(self, qk16, qv16, qf8, qf4, mk16, mv16, selector=None): 
        # q - query, m - memory
        #: qk16: 4,64,24,24    qv16: 4,512,24,24    qf8: 4,512,48,48    qf4: 4,256,96,96
        #: mk16: 4,64,1(2),24,24    mv16: 4,2,512,1(2),24,24
        #: similarity between mk16 and qk16 implies reusing of encoded query key as memory key
        # qv16 is f16_thin above
        affinity = self.memory.get_affinity(mk16, qk16) #: 4,576,576
        
        if self.single_object:
<<<<<<< HEAD
            logits = self.decoder(self.memory.readout(affinity, mv16, qv16), qf8, qf4) #: 8,1,384,384
            prob = torch.sigmoid(logits) #: 8,1,384,384
=======
            readout = self.aspp(self.memory.readout(affinity, mv16, qv16))
            logits = self.decoder(readout, qf8, qf4)
            prob = torch.sigmoid(logits)
>>>>>>> 54e0b11e
        else:
            readout1 = self.aspp(self.memory.readout(affinity, mv16[:,0], qv16))
            readout2 = self.aspp(self.memory.readout(affinity, mv16[:,1], qv16))
            logits = torch.cat([
<<<<<<< HEAD
                self.decoder(self.memory.readout(affinity, mv16[:,0], qv16), qf8, qf4),
                self.decoder(self.memory.readout(affinity, mv16[:,1], qv16), qf8, qf4),
            ], 1)  #: 4,2,384,384
=======
                self.decoder(readout1, qf8, qf4),
                self.decoder(readout2, qf8, qf4),
            ], 1)
>>>>>>> 54e0b11e

            prob = torch.sigmoid(logits) #: 4,2,384,384
            prob = prob * selector.unsqueeze(2).unsqueeze(2) #: selector.unsqueeze(2).unsqueeze(2): 4,2,1,1

        logits = self.aggregate(prob) #: single: 8,2,384,384    multiple: 4,3,384,384
        prob = F.softmax(logits, dim=1)[:, 1:] #: single: 8,1,384,384    multiple: 4,2,384,384

        return logits, prob

    def forward(self, mode, *args, **kwargs):
        #: go to different functions according to the passed string argument
        if mode == 'encode_key':
            return self.encode_key(*args, **kwargs)
        elif mode == 'encode_value':
            return self.encode_value(*args, **kwargs)
        elif mode == 'segment':
            return self.segment(*args, **kwargs)
        else:
            raise NotImplementedError

<|MERGE_RESOLUTION|>--- conflicted
+++ resolved
@@ -14,23 +14,6 @@
 import torch.nn.functional as F
 
 from model.modules import *
-
-
-#: add an ASPP module and place it at the beginning of decoder
-class ASPP(nn.Module):
-    def __init__(self, in_channel=1024, depth=1024):
-        super(ASPP, self).__init__()
-        self.atrous_block2 = nn.Conv2d(in_channel, depth, 3, 1, padding=2, dilation=2)
-        self.atrous_block4 = nn.Conv2d(in_channel, depth, 3, 1, padding=4, dilation=4)
-        self.atrous_block8 = nn.Conv2d(in_channel, depth, 3, 1, padding=8, dilation=8)
-        self.conv_1x1_output = nn.Conv2d(depth * 3, depth, 1, 1)
-
-    def forward(self, x):
-        atrous_block2 = self.atrous_block2(x)
-        atrous_block4 = self.atrous_block4(x)
-        atrous_block8 = self.atrous_block8(x)
-        net = self.conv_1x1_output(torch.cat([atrous_block2, atrous_block4, atrous_block8], dim=1))
-        return net
 
 
 class Decoder(nn.Module):
@@ -161,27 +144,16 @@
         affinity = self.memory.get_affinity(mk16, qk16) #: 4,576,576
         
         if self.single_object:
-<<<<<<< HEAD
-            logits = self.decoder(self.memory.readout(affinity, mv16, qv16), qf8, qf4) #: 8,1,384,384
+            readout = self.aspp(self.memory.readout(affinity, mv16, qv16))
+            logits = self.decoder(readout, qf8, qf4) #: 8,1,384,384
             prob = torch.sigmoid(logits) #: 8,1,384,384
-=======
-            readout = self.aspp(self.memory.readout(affinity, mv16, qv16))
-            logits = self.decoder(readout, qf8, qf4)
-            prob = torch.sigmoid(logits)
->>>>>>> 54e0b11e
         else:
             readout1 = self.aspp(self.memory.readout(affinity, mv16[:,0], qv16))
             readout2 = self.aspp(self.memory.readout(affinity, mv16[:,1], qv16))
             logits = torch.cat([
-<<<<<<< HEAD
-                self.decoder(self.memory.readout(affinity, mv16[:,0], qv16), qf8, qf4),
-                self.decoder(self.memory.readout(affinity, mv16[:,1], qv16), qf8, qf4),
-            ], 1)  #: 4,2,384,384
-=======
                 self.decoder(readout1, qf8, qf4),
                 self.decoder(readout2, qf8, qf4),
-            ], 1)
->>>>>>> 54e0b11e
+            ], 1) #: 4,2,384,384
 
             prob = torch.sigmoid(logits) #: 4,2,384,384
             prob = prob * selector.unsqueeze(2).unsqueeze(2) #: selector.unsqueeze(2).unsqueeze(2): 4,2,1,1

"""
network.py - The core of the neural network
Defines the structure and memory operations
Modifed from STM: https://github.com/seoungwugoh/STM

The trailing number of a variable usually denote the stride
e.g. f16 -> encoded features with stride 16
"""

import math

import torch
import torch.nn as nn
import torch.nn.functional as F

from model.modules import *


class Decoder(nn.Module):
    def __init__(self):
        super().__init__()
        self.compress = ResBlock(1024, 512)
        self.up_16_8 = UpsampleBlock(512, 512, 256) # 1/16 -> 1/8
        self.up_8_4 = UpsampleBlock(256, 256, 256) # 1/8 -> 1/4

        self.pred = nn.Conv2d(256, 1, kernel_size=(3,3), padding=(1,1), stride=1)

    def forward(self, f16, f8, f4):
        #: f16:4,1024,24,24    f8: 4,512,48,48    f4: 4,256,96,96
        #: notice the use of f8 and f4 at decoding stages, this is the 'skip connection' 
        #: between encoded feature map and the output of the previous stage
        x = self.compress(f16) #: 4,512,24,24
        x = self.up_16_8(f8, x) #: 4,256,48,48
        x = self.up_8_4(f4, x) #: 4,256,96,96

        x = self.pred(F.relu(x)) #: 4,1,96,96
        
        x = F.interpolate(x, scale_factor=4, mode='bilinear', align_corners=False) #: 4,1,384,384
        return x


class MemoryReader(nn.Module):
    def __init__(self):
        super().__init__()
 
    def get_affinity(self, mk, qk):
        B, CK, T, H, W = mk.shape
        mk = mk.flatten(start_dim=2)
        qk = qk.flatten(start_dim=2)

        # See supplementary material
        a_sq = mk.pow(2).sum(1).unsqueeze(2)
        ab = mk.transpose(1, 2) @ qk

        affinity = (2*ab-a_sq) / math.sqrt(CK)   # B, THW, HW
        
        # softmax operation; aligned the evaluation style
        maxes = torch.max(affinity, dim=1, keepdim=True)[0]
        x_exp = torch.exp(affinity - maxes)
        x_exp_sum = torch.sum(x_exp, dim=1, keepdim=True)
        affinity = x_exp / x_exp_sum 

        return affinity

    def readout(self, affinity, mv, qv):
        B, CV, T, H, W = mv.shape

        mo = mv.view(B, CV, T*H*W) 
        mem = torch.bmm(mo, affinity) # Weighted-sum B, CV, HW
        mem = mem.view(B, CV, H, W)

        mem_out = torch.cat([mem, qv], dim=1)

        return mem_out


class STCN(nn.Module):
    def __init__(self, single_object):
        super().__init__()
        self.single_object = single_object

        self.key_encoder = KeyEncoder()
        if single_object:
            self.value_encoder = ValueEncoderSO() 
        else:
            self.value_encoder = ValueEncoder() 

        # Projection from f16 feature space to key space
        self.key_proj = KeyProjection(1024, keydim=64)

        # Compress f16 a bit to use in decoding later on
        self.key_comp = nn.Conv2d(1024, 512, kernel_size=3, padding=1)

        self.memory = MemoryReader()
<<<<<<< HEAD
        self.aspp = ASPP(1024, 1024)
=======
        self.refine = RefinementModule()
>>>>>>> 2c758aff
        self.decoder = Decoder()

    def aggregate(self, prob):
        new_prob = torch.cat([
            torch.prod(1-prob, dim=1, keepdim=True),
            prob
        ], 1).clamp(1e-7, 1-1e-7)
        logits = torch.log((new_prob /(1-new_prob)))
        return logits

    def encode_key(self, frame): 
        # input: b*t*c*h*w    frame: 4,3,3,384,384
        b, t = frame.shape[:2] #: b:4, t:3

        #: flatten the data to 2-dimension and encode the key
        f16, f8, f4 = self.key_encoder(frame.flatten(start_dim=0, end_dim=1))
        #: f16: 12,1024,24,24    f8: 12,512,48,48    f4: 12,256,96,96
        k16 = self.key_proj(f16) #: k16: 12,64,24,24
        f16_thin = self.key_comp(f16) #: f16_thin: 12,512,24,24

        # B*C*T*H*W  
        #: after flatten, reconstruct the tensor, 'contiguous' makes sure 
        #: that semantic and physical memory are consistent
        k16 = k16.view(b, t, *k16.shape[-3:]).transpose(1, 2).contiguous() #: k16: 4,64,3,24,24

        # B*T*C*H*W
        f16_thin = f16_thin.view(b, t, *f16_thin.shape[-3:]) #: f16_thin: 4,3,512,24,24
        f16 = f16.view(b, t, *f16.shape[-3:]) #: 4,3,1024,24,24
        f8 = f8.view(b, t, *f8.shape[-3:]) #: 4,3,512,48,48
        f4 = f4.view(b, t, *f4.shape[-3:]) #: 4,3,256,96,96

        return k16, f16_thin, f16, f8, f4

    def encode_value(self, frame, kf16, mask, other_mask=None): 
        # Extract memory key/value for a frame
        #: frame: 4,3,384,384    kf16: 4,1024,24,24    mask: 4,1,384,384(other_mask)
        if self.single_object:
            f16 = self.value_encoder(frame, kf16, mask)
        else:
            f16 = self.value_encoder(frame, kf16, mask, other_mask) #: 4,512,24,24
        return f16.unsqueeze(2) # B*512*T*H*W #: 4,512,1,24,24

    def segment(self, qk16, qv16, qf8, qf4, mk16, mv16, selector=None): 
        # q - query, m - memory
        #: qk16: 4,64,24,24    qv16: 4,512,24,24    qf8: 4,512,48,48    qf4: 4,256,96,96
        #: mk16: 4,64,1(2),24,24    mv16: 4,2,512,1(2),24,24
        #: similarity between mk16 and qk16 implies reusing of encoded query key as memory key
        # qv16 is f16_thin above
        affinity = self.memory.get_affinity(mk16, qk16) #: 4,576,576
        
        if self.single_object:
<<<<<<< HEAD
            readout = self.aspp(self.memory.readout(affinity, mv16, qv16))
            logits = self.decoder(readout, qf8, qf4) #: 8,1,384,384
            prob = torch.sigmoid(logits) #: 8,1,384,384
=======
            logits = self.decoder(self.memory.readout(affinity, mv16, qv16), qf8, qf4)
            prob = torch.sigmoid(logits)
            prob = self.refine(prob)
>>>>>>> 2c758aff
        else:
            readout1 = self.aspp(self.memory.readout(affinity, mv16[:,0], qv16))
            readout2 = self.aspp(self.memory.readout(affinity, mv16[:,1], qv16))
            logits = torch.cat([
                self.decoder(readout1, qf8, qf4),
                self.decoder(readout2, qf8, qf4),
            ], 1) #: 4,2,384,384

<<<<<<< HEAD
            prob = torch.sigmoid(logits) #: 4,2,384,384
            prob = prob * selector.unsqueeze(2).unsqueeze(2) #: selector.unsqueeze(2).unsqueeze(2): 4,2,1,1
=======
            prob = torch.sigmoid(logits)
            prob = prob * selector.unsqueeze(2).unsqueeze(2)
            #: add refinement module before soft aggregation
            prob = torch.cat([self.refine(prob[:,0].unsqueeze(1)), self.refine(prob[:,1].unsqueeze(1))], 1)
>>>>>>> 2c758aff

        logits = self.aggregate(prob) #: single: 8,2,384,384    multiple: 4,3,384,384
        prob = F.softmax(logits, dim=1)[:, 1:] #: single: 8,1,384,384    multiple: 4,2,384,384

        return logits, prob

    def forward(self, mode, *args, **kwargs):
        #: go to different functions according to the passed string argument
        if mode == 'encode_key':
            return self.encode_key(*args, **kwargs)
        elif mode == 'encode_value':
            return self.encode_value(*args, **kwargs)
        elif mode == 'segment':
            return self.segment(*args, **kwargs)
        else:
            raise NotImplementedError

<|MERGE_RESOLUTION|>--- conflicted
+++ resolved
@@ -92,11 +92,8 @@
         self.key_comp = nn.Conv2d(1024, 512, kernel_size=3, padding=1)
 
         self.memory = MemoryReader()
-<<<<<<< HEAD
         self.aspp = ASPP(1024, 1024)
-=======
         self.refine = RefinementModule()
->>>>>>> 2c758aff
         self.decoder = Decoder()
 
     def aggregate(self, prob):
@@ -148,15 +145,10 @@
         affinity = self.memory.get_affinity(mk16, qk16) #: 4,576,576
         
         if self.single_object:
-<<<<<<< HEAD
             readout = self.aspp(self.memory.readout(affinity, mv16, qv16))
             logits = self.decoder(readout, qf8, qf4) #: 8,1,384,384
             prob = torch.sigmoid(logits) #: 8,1,384,384
-=======
-            logits = self.decoder(self.memory.readout(affinity, mv16, qv16), qf8, qf4)
-            prob = torch.sigmoid(logits)
             prob = self.refine(prob)
->>>>>>> 2c758aff
         else:
             readout1 = self.aspp(self.memory.readout(affinity, mv16[:,0], qv16))
             readout2 = self.aspp(self.memory.readout(affinity, mv16[:,1], qv16))
@@ -165,15 +157,11 @@
                 self.decoder(readout2, qf8, qf4),
             ], 1) #: 4,2,384,384
 
-<<<<<<< HEAD
             prob = torch.sigmoid(logits) #: 4,2,384,384
             prob = prob * selector.unsqueeze(2).unsqueeze(2) #: selector.unsqueeze(2).unsqueeze(2): 4,2,1,1
-=======
-            prob = torch.sigmoid(logits)
-            prob = prob * selector.unsqueeze(2).unsqueeze(2)
+            
             #: add refinement module before soft aggregation
             prob = torch.cat([self.refine(prob[:,0].unsqueeze(1)), self.refine(prob[:,1].unsqueeze(1))], 1)
->>>>>>> 2c758aff
 
         logits = self.aggregate(prob) #: single: 8,2,384,384    multiple: 4,3,384,384
         prob = F.softmax(logits, dim=1)[:, 1:] #: single: 8,1,384,384    multiple: 4,2,384,384
